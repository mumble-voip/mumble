--- conflicted
+++ resolved
@@ -90,58 +90,32 @@
 		${SHARED_SOURCE_DIR}
 )
 
-<<<<<<< HEAD
-target_link_libraries(mumble_server_object_lib PUBLIC shared Qt5::Sql)
-
-if(static)
-	# MariaDB and MySQL
-	if(TARGET Qt5::QMYSQLDriverPlugin)
-		include_qt_plugin(mumble_server_object_lib PRIVATE "QMYSQLDriverPlugin")
-		target_link_libraries(mumble_server_object_lib PRIVATE Qt5::QMYSQLDriverPlugin)
-	endif()
-	# Open DataBase Connectivity
-	if(TARGET Qt5::QODBCDriverPlugin)
-		include_qt_plugin(mumble_server_object_lib PRIVATE "QODBCDriverPlugin")
-		target_link_libraries(mumble_server_object_lib PRIVATE Qt5::QODBCDriverPlugin)
-=======
-target_link_libraries(mumble-server PRIVATE shared Qt6::Sql)
+target_link_libraries(mumble_server_object_lib PUBLIC shared Qt6::Sql)
 
 if(static)
 	# MariaDB and MySQL
 	if(TARGET Qt6::QMYSQLDriverPlugin)
-		include_qt_plugin(mumble-server PRIVATE "QMYSQLDriverPlugin")
-		target_link_libraries(mumble-server PRIVATE Qt6::QMYSQLDriverPlugin)
+		include_qt_plugin(mumble_server_object_lib PRIVATE "QMYSQLDriverPlugin")
+		target_link_libraries(mumble_server_object_lib PRIVATE Qt6::QMYSQLDriverPlugin)
 	endif()
 	# Open DataBase Connectivity
 	if(TARGET Qt6::QODBCDriverPlugin)
-		include_qt_plugin(mumble-server PRIVATE "QODBCDriverPlugin")
-		target_link_libraries(mumble-server PRIVATE Qt6::QODBCDriverPlugin)
->>>>>>> 91ab126e
+		include_qt_plugin(mumble_server_object_lib PRIVATE "QODBCDriverPlugin")
+		target_link_libraries(mumble_server_object_lib PRIVATE Qt6::QODBCDriverPlugin)
 		if(WIN32)
 			find_library(LIB_ODBC32 "odbc32")
 			target_link_libraries(mumble_server_object_lib PRIVATE ${LIB_ODBC32})
 		endif()
 	endif()
 	# PostgreSQL
-<<<<<<< HEAD
-	if(TARGET Qt5::QPSQLDriverPlugin)
+	if(TARGET Qt6::QPSQLDriverPlugin)
 		include_qt_plugin(mumble_server_object_lib PRIVATE "QPSQLDriverPlugin")
-		target_link_libraries(mumble_server_object_lib PRIVATE Qt5::QPSQLDriverPlugin)
-	endif()
-	# SQLite
-	if(TARGET Qt5::QSQLiteDriverPlugin)
-		include_qt_plugin(mumble_server_object_lib PRIVATE "QSQLiteDriverPlugin")
-		target_link_libraries(mumble_server_object_lib PRIVATE Qt5::QSQLiteDriverPlugin)
-=======
-	if(TARGET Qt6::QPSQLDriverPlugin)
-		include_qt_plugin(mumble-server PRIVATE "QPSQLDriverPlugin")
-		target_link_libraries(mumble-server PRIVATE Qt6::QPSQLDriverPlugin)
+		target_link_libraries(mumble_server_object_lib PRIVATE Qt6::QPSQLDriverPlugin)
 	endif()
 	# SQLite
 	if(TARGET Qt6::QSQLiteDriverPlugin)
-		include_qt_plugin(mumble-server PRIVATE "QSQLiteDriverPlugin")
-		target_link_libraries(mumble-server PRIVATE Qt6::QSQLiteDriverPlugin)
->>>>>>> 91ab126e
+		include_qt_plugin(mumble_server_object_lib PRIVATE "QSQLiteDriverPlugin")
+		target_link_libraries(mumble_server_object_lib PRIVATE Qt6::QSQLiteDriverPlugin)
 	endif()
 endif()
 
@@ -165,29 +139,17 @@
 
 	find_pkg(Qt6 COMPONENTS Widgets REQUIRED)
 
-<<<<<<< HEAD
 	target_link_libraries(mumble_server_object_lib 
 		PUBLIC 
-			Qt5::Widgets
-=======
-	target_link_libraries(mumble-server 
-		PRIVATE 
 			Qt6::Widgets
->>>>>>> 91ab126e
 			dbghelp.lib
 			shlwapi.lib
 			rpcrt4.lib
 	)
 
-<<<<<<< HEAD
-	if(static AND TARGET Qt5::QWindowsIntegrationPlugin)
+	if(static AND TARGET Qt6::QWindowsIntegrationPlugin)
 		include_qt_plugin(mumble_server_object_lib PRIVATE QWindowsIntegrationPlugin)
-		target_link_libraries(mumble_server_object_lib PRIVATE Qt5::QWindowsIntegrationPlugin)
-=======
-	if(static AND TARGET Qt6::QWindowsIntegrationPlugin)
-		include_qt_plugin(mumble-server PRIVATE QWindowsIntegrationPlugin)
-		target_link_libraries(mumble-server PRIVATE Qt6::QWindowsIntegrationPlugin)
->>>>>>> 91ab126e
+		target_link_libraries(mumble_server_object_lib PRIVATE Qt6::QWindowsIntegrationPlugin)
 	endif()
 else()
 	target_sources(mumble_server_object_lib
@@ -233,22 +195,6 @@
 	)
 endif()
 
-<<<<<<< HEAD
-if(NOT WIN32 AND NOT APPLE)
-	find_pkg(Qt5 COMPONENTS DBus REQUIRED)
-
-	target_sources(mumble_server_object_lib
-		PRIVATE
-			"DBus.cpp"
-			"DBus.h"
-	)
-
-	target_compile_definitions(mumble_server_object_lib PUBLIC "USE_DBUS")
-	target_link_libraries(mumble_server_object_lib PUBLIC Qt5::DBus)
-endif()
-
-=======
->>>>>>> 91ab126e
 if(ice)
 	find_pkg(Ice
 		COMPONENTS
@@ -318,27 +264,20 @@
 
 	target_include_directories(mumble_server_object_lib PUBLIC ${CMAKE_CURRENT_BINARY_DIR})
 
-<<<<<<< HEAD
-	target_link_libraries(mumble_server_object_lib
-		PUBLIC
-=======
 	if(static)
 		# BZip2 is used by Ice, specifically in ConnectionI.cpp.
 		# We link to the library explicitly because CMake is not aware of the dependency.
 		# TODO: Fix or rewrite the official FindIce.cmake.
 		find_pkg(BZip2 REQUIRED)
 	endif()
-
-	target_link_libraries(mumble-server
-		PRIVATE
-			$<TARGET_NAME_IF_EXISTS:BZip2::BZip2>
-
->>>>>>> 91ab126e
+	target_link_libraries(mumble_server_object_lib
+		PUBLIC
 			Ice::Ice
 			Ice::IceSSL
 			$<TARGET_NAME_IF_EXISTS:Ice::IceDiscovery>
 			$<TARGET_NAME_IF_EXISTS:Ice::IceLocatorDiscovery>
 			$<TARGET_NAME_IF_EXISTS:Ice::IceUtil>
+			$<TARGET_NAME_IF_EXISTS:BZip2::BZip2>
 	)
 	
 	file(COPY "${ICE_FILE}" DESTINATION ${CMAKE_BINARY_DIR})

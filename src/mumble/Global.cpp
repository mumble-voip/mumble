--- conflicted
+++ resolved
@@ -107,11 +107,7 @@
 	bCenterPosition = false;
 	bPosTest        = false;
 	bInAudioWizard  = false;
-<<<<<<< HEAD
 	inConfigUI      = false;
-=======
-	bInConfigUI     = false;
->>>>>>> 659fce47
 	iAudioPathTime  = 0;
 	iAudioBandwidth = -1;
 	iMaxBandwidth   = -1;

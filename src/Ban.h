--- conflicted
+++ resolved
@@ -29,7 +29,6 @@
 	QString toString() const;
 };
 
-<<<<<<< HEAD
 namespace std {
 template<> struct hash< Ban > {
 	std::size_t operator()(const Ban &ban) const {
@@ -38,9 +37,6 @@
 };
 } // namespace std
 
-quint32 qHash(const Ban &);
-=======
 std::size_t qHash(const Ban &);
->>>>>>> 91ab126e
 
 #endif
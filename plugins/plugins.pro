--- conflicted
+++ resolved
@@ -5,9 +5,5 @@
 DIST = plugins.pri
 
 win32 {
-<<<<<<< HEAD
-	SUBDIRS += aoc arma2 bf1942 bf2 bf3 bf2142 bfbc2 bfheroes borderlands breach cod2 cod4 cod5 codmw2 codmw2so cs css dods dota2 dys etqw tf2 gmod gtaiv hl2dm insurgency l4d l4d2 lotro sto ut2004 ut3 wolfet wow
-=======
-	SUBDIRS += aoc arma2 bf1942 bf2 bf3 bf2142 bfbc2 bfheroes borderlands breach cod2 cod4 cod5 codmw2 codmw2so cs css dods dys etqw tf2 gmod gtaiv hl2dm insurgency l4d l4d2 lol lotro sto ut2004 ut3 wolfet wow
->>>>>>> 3c2dd605
+	SUBDIRS += aoc arma2 bf1942 bf2 bf3 bf2142 bfbc2 bfheroes borderlands breach cod2 cod4 cod5 codmw2 codmw2so cs css dota2 dods dys etqw tf2 gmod gtaiv hl2dm insurgency l4d l4d2 lol lotro sto ut2004 ut3 wolfet wow
 }
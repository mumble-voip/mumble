--- conflicted
+++ resolved
@@ -151,11 +151,8 @@
         <?endif ?>
         <ComponentRef Id="mumble.exe" />
         <ComponentRef Id="mumble_ol.dll" />
-<<<<<<< HEAD
+        <ComponentRef Id="mumble-g15-helper.exe" />
         <ComponentRef Id="effects11.dll" />
-=======
-        <ComponentRef Id="mumble-g15-helper.exe" />
->>>>>>> 37afa7b2
       </Feature>
 
     </Feature>

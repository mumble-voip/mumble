--- conflicted
+++ resolved
@@ -132,33 +132,6 @@
       <?endif ?>
       <ComponentRef Id="speex.dll" />
       <ComponentRef Id="speex.txt" />
-<<<<<<< HEAD
-    </ComponentGroup>
-
-    <Feature Id="Mumble" Title="$(var.ProductName)" Description="!(loc.DESC_SectionMumble)" Display="expand" Level="1" ConfigurableDirectory="INSTALLDIR">
-      <Feature Id="MumbleClient" Title="!(loc.MUMBLE_SEC_MUMBLE)" Description="!(loc.DESC_SectionMumble)" Level="1" AllowAdvertise="no">
-        <ComponentGroupRef Id="ClientCommon" />
-
-        <ComponentGroupRef Id="Plugins"/>
-        <ComponentRef Id="celt0.0.7.0.dll" />
-        <ComponentRef Id="celt0.0.11.0.dll" />
-        <ComponentRef Id="opus.dll" />
-        <?ifdef SSE ?>
-        <ComponentRef Id="celt0.0.7.0.sse.dll" />
-        <ComponentRef Id="celt0.0.11.0.sse.dll" />
-        <?endif ?>
-        <?ifdef SSE2 ?>
-        <ComponentRef Id="celt0.0.7.0.sse2.dll" />
-        <ComponentRef Id="celt0.0.11.0.sse2.dll" />
-        <ComponentRef Id="opus.sse2.dll" />
-        <?endif ?>
-        <ComponentRef Id="mumble.exe" />
-        <ComponentRef Id="mumble_ol.dll" />
-        <ComponentRef Id="mumble-g15-helper.exe" />
-        <ComponentRef Id="effects11.dll" />
-      </Feature>
-=======
->>>>>>> e1d76894
 
       <ComponentGroupRef Id="Plugins"/>
       <ComponentRef Id="celt0.0.7.0.dll" />
@@ -176,6 +149,7 @@
       <ComponentRef Id="mumble.exe" />
       <ComponentRef Id="mumble_ol.dll" />
       <ComponentRef Id="mumble_g15_helper.exe" />
+      <ComponentRef Id="effects11.dll" />
     </Feature>
 
     <Feature Id="Murmur" Title="!(loc.MUMBLE_SEC_MURMUR)" Description="!(loc.DESC_SectionMurmur)" Level="1000" ConfigurableDirectory="INSTALLDIR">

--- conflicted
+++ resolved
@@ -178,11 +178,6 @@
 						 &AudioInput::onUserMuteDeafStateChanged);
 	}
 
-<<<<<<< HEAD
-	qstiIcon->setToolTip(tr("Mumble: %1").arg(Channel::get(Mumble::ROOT_CHANNEL_ID)->qsName.toHtmlEscaped()));
-
-=======
->>>>>>> 91ab126e
 	// Update QActions and menus
 	on_qmServer_aboutToShow();
 	on_qmSelf_aboutToShow();

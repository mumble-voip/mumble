--- conflicted
+++ resolved
@@ -154,21 +154,6 @@
 					g.mw->qaAudioDeaf->trigger();
 				}
 			}
-<<<<<<< HEAD
-#ifdef PLUTOVR_BUILD
-			iter = qmRequest.find(QLatin1String("sup"));
-			if (iter != qmRequest.constEnd()) {
-				::PlutoSettingsUpdated();
-			}
-			iter = qmRequest.find(QLatin1String("disconnect"));
-			if (iter != qmRequest.constEnd()) {
-	g.l->log(Log::Information, MainWindow::tr("Recieved disconnect RPC!"));
-				ServerHandlerPtr sh = g.sh;
-				if (sh)
-					sh->disconnect();
-			}
-#endif
-=======
 			iter = qmRequest.find(QLatin1String("toggledeaf"));
 			if (iter != qmRequest.constEnd()) {
 				bool set = iter.value().toBool();
@@ -180,7 +165,19 @@
 					g.mw->qaAudioDeaf->trigger();
 				}
 			}
->>>>>>> 9e834cb7
+#ifdef PLUTOVR_BUILD
+			iter = qmRequest.find(QLatin1String("sup"));
+			if (iter != qmRequest.constEnd()) {
+				::PlutoSettingsUpdated();
+			}
+			iter = qmRequest.find(QLatin1String("disconnect"));
+			if (iter != qmRequest.constEnd()) {
+	g.l->log(Log::Information, MainWindow::tr("Recieved disconnect RPC!"));
+				ServerHandlerPtr sh = g.sh;
+				if (sh)
+					sh->disconnect();
+			}
+#endif
 			ack = true;
 		} else if (request.nodeName() == QLatin1String("url")) {
 			if (g.sh && g.sh->isRunning() && g.uiSession) {

/* Copyright (C) 2005-2011, Thorvald Natvig <thorvald@natvig.com>

   All rights reserved.

   Redistribution and use in source and binary forms, with or without
   modification, are permitted provided that the following conditions
   are met:

   - Redistributions of source code must retain the above copyright notice,
     this list of conditions and the following disclaimer.
   - Redistributions in binary form must reproduce the above copyright notice,
     this list of conditions and the following disclaimer in the documentation
     and/or other materials provided with the distribution.
   - Neither the name of the Mumble Developers nor the names of its
     contributors may be used to endorse or promote products derived from this
     software without specific prior written permission.

   THIS SOFTWARE IS PROVIDED BY THE COPYRIGHT HOLDERS AND CONTRIBUTORS
   ``AS IS'' AND ANY EXPRESS OR IMPLIED WARRANTIES, INCLUDING, BUT NOT
   LIMITED TO, THE IMPLIED WARRANTIES OF MERCHANTABILITY AND FITNESS FOR
   A PARTICULAR PURPOSE ARE DISCLAIMED.  IN NO EVENT SHALL THE FOUNDATION OR
   CONTRIBUTORS BE LIABLE FOR ANY DIRECT, INDIRECT, INCIDENTAL, SPECIAL,
   EXEMPLARY, OR CONSEQUENTIAL DAMAGES (INCLUDING, BUT NOT LIMITED TO,
   PROCUREMENT OF SUBSTITUTE GOODS OR SERVICES; LOSS OF USE, DATA, OR
   PROFITS; OR BUSINESS INTERRUPTION) HOWEVER CAUSED AND ON ANY THEORY OF
   LIABILITY, WHETHER IN CONTRACT, STRICT LIABILITY, OR TORT (INCLUDING
   NEGLIGENCE OR OTHERWISE) ARISING IN ANY WAY OUT OF THE USE OF THIS
   SOFTWARE, EVEN IF ADVISED OF THE POSSIBILITY OF SUCH DAMAGE.
*/

#define GLX_GLXEXT_LEGACY
#define GL_GLEXT_PROTOTYPES
#define _GNU_SOURCE
#include <GL/glx.h>
#include <GL/gl.h>
#include <GL/glext.h>
#include <dlfcn.h>
#include <link.h>
#include <stdio.h>
#include <unistd.h>
#include <stdlib.h>
#include <string.h>
#include <sys/types.h>
#include <sys/mman.h>
#include <sys/ipc.h>
#include <sys/time.h>
#include <sys/socket.h>
#include <sys/un.h>
#include <sys/stat.h>
#include <time.h>
#include <semaphore.h>
#include <fcntl.h>
#include <stdarg.h>
#include <pwd.h>
#include <math.h>
#include <errno.h>
#include <time.h>

typedef unsigned char bool;
#define true 1
#define false 0

#include "../overlay/overlay.h"

// Prototypes
static void ods(const char *format, ...);

static bool bDebug;

typedef struct _Context {
	struct _Context *next;
	Display *dpy;
	GLXDrawable draw;

	unsigned int uiWidth, uiHeight;
	unsigned int uiLeft, uiRight, uiTop, uiBottom;

	struct sockaddr_un saName;
	int iSocket;
	// overlay message, temporary variable for processing from socket
	struct OverlayMsg omMsg;
	// opengl overlay texture
	GLuint texture;

	// overlay texture in shared memory
	unsigned char *a_ucTexture;
	unsigned int uiMappedLength;

	bool bValid;
	bool bGlx;

	GLuint uiProgram;

	clock_t timeT;
	unsigned int frameCount;
} Context;

static const char vshader[] = ""
                              "void main() {"
                              "gl_Position = gl_ModelViewProjectionMatrix * gl_Vertex;"
                              "gl_TexCoord[0] = gl_MultiTexCoord0;"
                              "}";

static const char fshader[] = ""
                              "uniform sampler2D tex;"
                              "void main() {"
                              "gl_FragColor = texture2D(tex, gl_TexCoord[0].st);"
                              "}";

const GLfloat fBorder[] = {0.125f, 0.250f, 0.5f, 0.75f};

static Context *contexts = NULL;

#define FDEF(name) static __typeof__(&name) o##name = NULL

FDEF(dlsym);

FDEF(glXSwapBuffers);
FDEF(glXGetProcAddressARB);
FDEF(glXGetProcAddress);

#define RESOLVE(x) if (! o##x) o##x = (__typeof__(&x)) odlsym(RTLD_NEXT, #x)

static void resolveOpenGL() {
	RESOLVE(glXSwapBuffers);

	if (! oglXSwapBuffers) {
		void *lib = dlopen("libGL.so.1", RTLD_GLOBAL | RTLD_NOLOAD);
		if (! lib)
			return;
		RESOLVE(glXSwapBuffers);
		if (! oglXSwapBuffers)
			dlclose(lib);
	}

	RESOLVE(glXGetProcAddressARB);
	RESOLVE(glXGetProcAddress);
}

__attribute__((format(printf, 1, 2)))
static void ods(const char *format, ...) {
	if (!bDebug) {
		return;
	}

	fprintf(stderr, "MumbleOverlay: ");

	va_list args;
	va_start(args, format);
	vfprintf(stderr, format, args);
	va_end(args);
	fprintf(stderr, "\n");
	fflush(stderr);
}

static void newContext(Context * ctx) {
	ctx->iSocket = -1;
	ctx->omMsg.omh.iLength = -1;
	ctx->texture = ~0;
	ctx->timeT = clock();
	ctx->frameCount = 0;

	char *home = getenv("HOME");
	if (home == NULL) {
		struct passwd *pwent= getpwuid(getuid());
		if (pwent && pwent->pw_dir && pwent->pw_dir[0])
			home = pwent->pw_dir;
	}

	if (home) {
		ctx->saName.sun_family = PF_UNIX;
		strcpy(ctx->saName.sun_path, home);
		strcat(ctx->saName.sun_path, "/.MumbleOverlayPipe");
	}

	ods("OpenGL Version %s, Vendor %s, Renderer %s, Shader %s", glGetString(GL_VERSION), glGetString(GL_VENDOR), glGetString(GL_RENDERER), glGetString(GL_SHADING_LANGUAGE_VERSION));

	const char *vsource = vshader;
	const char *fsource = fshader;
	char buffer[8192];
	GLint l;
	GLuint vs = glCreateShader(GL_VERTEX_SHADER);
	GLuint fs = glCreateShader(GL_FRAGMENT_SHADER);
	glShaderSource(vs, 1, &vsource, NULL);
	glShaderSource(fs, 1, &fsource, NULL);
	glCompileShader(vs);
	glCompileShader(fs);
	glGetShaderInfoLog(vs, 8192, &l, buffer);
	ods("VERTEX: %s", buffer);
	glGetShaderInfoLog(fs, 8192, &l, buffer);
	ods("FRAGMENT: %s", buffer);
	ctx->uiProgram = glCreateProgram();
	glAttachShader(ctx->uiProgram, vs);
	glAttachShader(ctx->uiProgram, fs);
	glLinkProgram(ctx->uiProgram);
}

static void releaseMem(Context *ctx) {
	if (ctx->a_ucTexture) {
		munmap(ctx->a_ucTexture, ctx->uiMappedLength);
		ctx->a_ucTexture = NULL;
		ctx->uiMappedLength = 0;
	}
	if (ctx->texture != ~0U) {
		glDeleteTextures(1, &ctx->texture);
		ctx->texture = ~0;
	}
	ctx->uiLeft = ctx->uiTop = ctx->uiRight = ctx->uiBottom = 0;
}

static void disconnect(Context *ctx) {
	releaseMem(ctx);
	ctx->uiWidth = ctx->uiHeight = 0;
	if (ctx->iSocket != -1) {
		close(ctx->iSocket);
		ctx->iSocket = -1;
	}
	ods("Disconnected");
}

static bool sendMessage(Context *ctx, struct OverlayMsg *om) {
	if (ctx->iSocket != -1) {
		ssize_t wantsend = sizeof(struct OverlayMsgHeader) + om->omh.iLength;
		ssize_t sent = send(ctx->iSocket, om, wantsend, MSG_DONTWAIT);
		if (wantsend == sent)
			return true;
		ods("Short write. Disconnecting pipe.");
	}
	disconnect(ctx);
	return false;
}

static void regenTexture(Context *ctx) {
	if (ctx->texture != ~0U)
		glDeleteTextures(1, & ctx->texture);
	glGenTextures(1, &ctx->texture);

	glBindTexture(GL_TEXTURE_2D, ctx->texture);
	glTexParameterfv(GL_TEXTURE_2D, GL_TEXTURE_BORDER_COLOR, fBorder);
	glTexParameteri(GL_TEXTURE_2D, GL_TEXTURE_MAX_LEVEL, 0);
	glTexParameteri(GL_TEXTURE_2D, GL_TEXTURE_MAG_FILTER, GL_LINEAR);
	glTexParameteri(GL_TEXTURE_2D, GL_TEXTURE_MIN_FILTER, GL_LINEAR);
	glTexParameteri(GL_TEXTURE_2D, GL_TEXTURE_WRAP_S, GL_CLAMP_TO_EDGE);
	glTexParameteri(GL_TEXTURE_2D, GL_TEXTURE_WRAP_T, GL_CLAMP_TO_EDGE);
	glTexImage2D(GL_TEXTURE_2D, 0, GL_RGBA, ctx->uiWidth, ctx->uiHeight, 0, GL_BGRA, GL_UNSIGNED_BYTE, ctx->a_ucTexture);
}

static void drawOverlay(Context *ctx, unsigned int width, unsigned int height) {
	// if no socket is active, initialize and connect to socket
	if (ctx->iSocket == -1) {
		releaseMem(ctx);
		if (! ctx->saName.sun_path[0])
			return;
		ctx->iSocket = socket(AF_UNIX, SOCK_STREAM, 0);
		if (ctx->iSocket == -1) {
			ods("socket() failure");
			return;
		}
		fcntl(ctx->iSocket, F_SETFL, O_NONBLOCK, 1);
		if (connect(ctx->iSocket, (struct sockaddr *)(& ctx->saName), sizeof(ctx->saName)) != 0) {
			close(ctx->iSocket);
			ctx->iSocket = -1;
			ods("connect() failure %s", ctx->saName.sun_path);
			return;
		}
		ods("Socket connected");
	}

	// if overlay size (width or height) is not up-to-date create and send an overlay initialization message
	if ((ctx->uiWidth != width) || (ctx->uiHeight != height)) {
		ods("Sending init overlay msg with w h %i %i", width, height);
		releaseMem(ctx);

		ctx->uiWidth = width;
		ctx->uiHeight = height;

		struct OverlayMsg om;
		om.omh.uiMagic = OVERLAY_MAGIC_NUMBER;
		om.omh.uiType = OVERLAY_MSGTYPE_INIT;
		om.omh.iLength = sizeof(struct OverlayMsgInit);
		om.omi.uiWidth = ctx->uiWidth;
		om.omi.uiHeight = ctx->uiHeight;

		if (! sendMessage(ctx, &om))
			return;
	}

	// receive and process overlay message
	while (1) {
		if (ctx->omMsg.omh.iLength == -1) {
			// receive the overlay message header
			ssize_t length = recv(ctx->iSocket, ctx->omMsg.headerbuffer, sizeof(struct OverlayMsgHeader), 0);
			if (length < 0) {
				if ((errno == EAGAIN) || (errno == EWOULDBLOCK))
					break;
				disconnect(ctx);
				return;
			} else if (length != sizeof(struct OverlayMsgHeader)) {
				ods("Short header read on overlay message");
				disconnect(ctx);
				return;
			}
		} else {
			// receive the overlay message body
			ssize_t  length = recv(ctx->iSocket, ctx->omMsg.msgbuffer, ctx->omMsg.omh.iLength, 0);
			if (length < 0) {
				if ((errno == EAGAIN) || (errno == EWOULDBLOCK))
					break;
				disconnect(ctx);
				return;
			} else if (length != ctx->omMsg.omh.iLength) {
<<<<<<< HEAD
				ods("Short overlay message read type %x size %d/%d", ctx->omMsg.omh.uiType, length, ctx->omMsg.omh.iLength);
=======
				ods("Short message read %x %ld/%d", ctx->omMsg.omh.uiType, length, ctx->omMsg.omh.iLength);
>>>>>>> a898461b
				disconnect(ctx);
				return;
			}
			// set len to -1 again for next recv
			ctx->omMsg.omh.iLength = -1;

			switch (ctx->omMsg.omh.uiType) {
				// shared memory overlay message
				case OVERLAY_MSGTYPE_SHMEM: {
<<<<<<< HEAD
						struct OverlayMsgShmem *oms = & ctx->omMsg.oms;
=======
						struct OverlayMsgShmem *oms = (struct OverlayMsgShmem *) & ctx->omMsg.omi;
>>>>>>> a898461b
						ods("SHMEM %s", oms->a_cName);
						// as we're initializing new shared memory, release the current shared memory
						releaseMem(ctx);
						// open shared memory
						int fd = shm_open(oms->a_cName, O_RDONLY, 0600);
						if (fd != -1) {
							struct stat buf;
							fstat(fd, &buf);
							if (buf.st_size >= ctx->uiWidth * ctx->uiHeight * 4) {
								ctx->uiMappedLength = buf.st_size;
								ctx->a_ucTexture = mmap(NULL, buf.st_size, PROT_READ, MAP_SHARED, fd, 0);
								//TODO shouldn't -1 be MAP_FAILED ?
								if (ctx->a_ucTexture != (unsigned char *) -1) {
									// mmap successfull, send a new bodyless sharedmemory overlay message and regernate the overlay texture
									//TODO This will send a sharedmemory msg, which will end up in this type-switch case again, release memory and open shared memory from a name which is not set in the overlay msg body, thus failing! Right? Isn't that an unneccessary and dangerous (there may be msgs in-between? if not, it will try to just open the open-failed shmem(name) again -> loop!?) further message?
									struct OverlayMsg om;
									om.omh.uiMagic = OVERLAY_MAGIC_NUMBER;
									om.omh.uiType = OVERLAY_MSGTYPE_SHMEM;
									om.omh.iLength = 0;

									if (! sendMessage(ctx, &om))
										return;

									regenTexture(ctx);
									continue;
								}
								ctx->a_ucTexture = NULL;
							}
							ctx->uiMappedLength = 0;
							close(fd);
						}
						ods("Failed to map memory");
					}
					break;
				// blit overlay message, blit overlay texture from shared memory to gl-texture var
				case OVERLAY_MSGTYPE_BLIT: {
						struct OverlayMsgBlit *omb = & ctx->omMsg.omb;
						ods("BLIT %d %d %d %d", omb->x, omb->y, omb->w, omb->h);
						if ((ctx->a_ucTexture != NULL) && (ctx->texture != ~0U)) {
							glBindTexture(GL_TEXTURE_2D, ctx->texture);

							if ((omb->x == 0) && (omb->y == 0) && (omb->w == ctx->uiWidth) && (omb->h == ctx->uiHeight)) {
								ods("Optimzied fullscreen blit");
								glTexImage2D(GL_TEXTURE_2D, 0, GL_RGBA, ctx->uiWidth, ctx->uiHeight, 0, GL_BGRA, GL_UNSIGNED_BYTE, ctx->a_ucTexture);
							} else {
								// allocate temporary memory
								unsigned int x = omb->x;
								unsigned int y = omb->y;
								unsigned int w = omb->w;
								unsigned int h = omb->h;
<<<<<<< HEAD
								unsigned int bufSize = w*h*4;
								unsigned char *ptr = (unsigned char *) malloc(bufSize);
								int row;
								memset(ptr, 0, bufSize);

								// copy overlay texture to temporary memory to adapt to full opengl ui size (overlay at correct place)
								for (row = 0; row < h; ++row) {
									const unsigned char *sptr = ctx->a_ucTexture + 4 * ((y+row) * ctx->uiWidth + x);
									unsigned char *dptr = ptr + 4 * w * row;
=======
								unsigned char *ptr = (unsigned char *) malloc(w*h*4);
								unsigned int r;
								memset(ptr, 0, w * h * 4);

								for (r = 0; r < h; ++r) {
									const unsigned char *sptr = ctx->a_ucTexture + 4 * ((y+r) * ctx->uiWidth + x);
									unsigned char *dptr = ptr + 4 * w * r;
>>>>>>> a898461b
									memcpy(dptr, sptr, w * 4);
								}

								// copy temporary texture to opengl
								glTexSubImage2D(GL_TEXTURE_2D, 0, x, y, w, h, GL_BGRA, GL_UNSIGNED_BYTE, ptr);
								free(ptr);
							}
						}
					}
					break;
				// active overlay message
				case OVERLAY_MSGTYPE_ACTIVE: {
						struct OverlayMsgActive *oma = & ctx->omMsg.oma;
						ods("ACTIVE %d %d %d %d", oma->x, oma->y, oma->w, oma->h);
						ctx->uiLeft = oma->x;
						ctx->uiTop = oma->y;
						ctx->uiRight = oma->x + oma->w;
						ctx->uiBottom = oma->y + oma->h;
					}
					break;
				default:
					break;
			}
		}
	}

	if ((ctx->a_ucTexture == NULL) || (ctx->texture == ~0U))
		return;

	// textzre ckecks, that our gltexture is still valid and sane
	if (! glIsTexture(ctx->texture)) {
		ctx->texture = ~0;
		ods("Lost texture");
		regenTexture(ctx);
	} else {
		glBindTexture(GL_TEXTURE_2D, ctx->texture);
		GLfloat bordercolor[4];
		glGetTexParameterfv(GL_TEXTURE_2D, GL_TEXTURE_BORDER_COLOR, bordercolor);
		if (bordercolor[0] != fBorder[0] || bordercolor[1] != fBorder[1] || bordercolor[2] != fBorder[2] || bordercolor[3] != fBorder[3]) {
			ods("Texture was hijacked!, gonna regenerate");
			regenTexture(ctx);
		}
	}

	glBindTexture(GL_TEXTURE_2D, ctx->texture);
	glPushMatrix();

	float w = (float)(ctx->uiWidth);
	float h = (float)(ctx->uiHeight);

	float left   = (float)(ctx->uiLeft);
	float top    = (float)(ctx->uiTop);
	float right  = (float)(ctx->uiRight);
	float bottom = (float)(ctx->uiBottom);

	float xm  = left   / w;
	float ym  = top    / h;
	float xmx = right  / w;
	float ymx = bottom / h;


	GLfloat vertex[] = {left, bottom,
                      left, top,
                      right, top,
                      right, bottom};
	GLfloat tex[] = {xm, ymx, xm, ym, xmx, ym, xmx, ymx};
	glVertexPointer(2, GL_FLOAT, 0, vertex);
	glTexCoordPointer(2, GL_FLOAT, 0, tex);
	glDrawArrays(GL_QUADS, 0, 4);

	glPopMatrix();
}

static void drawContext(Context * ctx, int width, int height) {
	// calculate FPS and send it as an overlay message
	clock_t t = clock();
	float elapsed = (float)(t - ctx->timeT) / CLOCKS_PER_SEC;
	++(ctx->frameCount);
	if (elapsed > OVERLAY_FPS_INTERVAL) {
		struct OverlayMsg om;
		om.omh.uiMagic = OVERLAY_MAGIC_NUMBER;
		om.omh.uiType = OVERLAY_MSGTYPE_FPS;
		om.omh.iLength = sizeof(struct OverlayMsgFps);
		om.omf.fps = ctx->frameCount / elapsed;

		sendMessage(ctx, &om);

		ctx->frameCount = 0;
		ctx->timeT = t;
	}

	GLint program;
	GLint viewport[4];
	int i;

	glPushAttrib(GL_ALL_ATTRIB_BITS);
	glPushClientAttrib(GL_ALL_ATTRIB_BITS);
	glGetIntegerv(GL_VIEWPORT, viewport);
	glGetIntegerv(GL_CURRENT_PROGRAM, &program);

	glViewport(0, 0, width, height);

	glMatrixMode(GL_PROJECTION);
	glPushMatrix();
	glLoadIdentity();
	glOrtho(0, width, height, 0, -100.0, 100.0);

	glMatrixMode(GL_MODELVIEW);
	glPushMatrix();
	glLoadIdentity();

	glMatrixMode(GL_TEXTURE);
	glPushMatrix();
	glLoadIdentity();

	glDisable(GL_ALPHA_TEST);
	glDisable(GL_AUTO_NORMAL);
	// Skip clip planes, there are thousands of them.
	glDisable(GL_COLOR_LOGIC_OP);
	glDisable(GL_COLOR_TABLE);
	glDisable(GL_CONVOLUTION_1D);
	glDisable(GL_CONVOLUTION_2D);
	glDisable(GL_CULL_FACE);
	glDisable(GL_DEPTH_TEST);
	glDisable(GL_DITHER);
	glDisable(GL_FOG);
	glDisable(GL_HISTOGRAM);
	glDisable(GL_INDEX_LOGIC_OP);
	glDisable(GL_LIGHTING);
	glDisable(GL_NORMALIZE);
	// Skip line smmooth
	// Skip map
	glDisable(GL_MINMAX);
	// Skip polygon offset
	glDisable(GL_SEPARABLE_2D);
	glDisable(GL_SCISSOR_TEST);
	glDisable(GL_STENCIL_TEST);

	GLboolean b = 0;
	glGetBooleanv(GL_TEXTURE_GEN_Q, &b);
	if (b)
		glDisable(GL_TEXTURE_GEN_Q);
	glGetBooleanv(GL_TEXTURE_GEN_R, &b);
	if (b)
		glDisable(GL_TEXTURE_GEN_R);
	glGetBooleanv(GL_TEXTURE_GEN_S, &b);
	if (b)
		glDisable(GL_TEXTURE_GEN_S);
	glGetBooleanv(GL_TEXTURE_GEN_T, &b);
	if (b)
		glDisable(GL_TEXTURE_GEN_T);

	glRenderMode(GL_RENDER);

	glDisableClientState(GL_VERTEX_ARRAY);
	glDisableClientState(GL_NORMAL_ARRAY);
	glDisableClientState(GL_COLOR_ARRAY);
	glDisableClientState(GL_INDEX_ARRAY);
	glDisableClientState(GL_TEXTURE_COORD_ARRAY);
	glDisableClientState(GL_EDGE_FLAG_ARRAY);

	glPixelStorei(GL_UNPACK_SWAP_BYTES, 0);
	glPixelStorei(GL_UNPACK_LSB_FIRST, 0);
	glPixelStorei(GL_UNPACK_ROW_LENGTH, 0);
	glPixelStorei(GL_UNPACK_SKIP_ROWS, 0);
	glPixelStorei(GL_UNPACK_SKIP_PIXELS, 0);
	glPixelStorei(GL_UNPACK_ALIGNMENT, 1);

	GLint texunits = 1;

	glGetIntegerv(GL_MAX_TEXTURE_UNITS, &texunits);

	for (i=texunits-1;i>=0;--i) {
		glActiveTexture(GL_TEXTURE0 + i);
		glDisable(GL_TEXTURE_1D);
		glDisable(GL_TEXTURE_2D);
		glDisable(GL_TEXTURE_3D);
	}

	glDisable(GL_TEXTURE_CUBE_MAP);
	glDisable(GL_VERTEX_PROGRAM_ARB);
	glDisable(GL_FRAGMENT_PROGRAM_ARB);

	glUseProgram(ctx->uiProgram);

	glEnable(GL_COLOR_MATERIAL);
	glEnable(GL_TEXTURE_2D);
	glColorMaterial(GL_FRONT_AND_BACK, GL_AMBIENT_AND_DIFFUSE);
	glEnable(GL_BLEND);
	glBlendFunc(GL_ONE, GL_ONE_MINUS_SRC_ALPHA);
	glTexEnvi(GL_TEXTURE_ENV, GL_TEXTURE_ENV_MODE, GL_MODULATE);

	glMatrixMode(GL_MODELVIEW);

	GLint uni = glGetUniformLocation(ctx->uiProgram, "tex");
	glUniform1i(uni, 0);

	glEnableClientState(GL_VERTEX_ARRAY);
	glEnableClientState(GL_TEXTURE_COORD_ARRAY);

	GLint bound = 0, vbobound = 0;
	glGetIntegerv(GL_PIXEL_UNPACK_BUFFER_BINDING, &bound);
	glGetIntegerv(GL_ARRAY_BUFFER_BINDING, &vbobound);

	if (bound != 0)
		glBindBuffer(GL_PIXEL_UNPACK_BUFFER_ARB, 0);
	if (vbobound != 0)
		glBindBuffer(GL_ARRAY_BUFFER, 0);

	drawOverlay(ctx, width, height);
	
	if (bound != 0)
		glBindBuffer(GL_PIXEL_UNPACK_BUFFER_ARB, bound);
	if (vbobound != 0)
		glBindBuffer(GL_ARRAY_BUFFER, vbobound);

	glMatrixMode(GL_TEXTURE);
	glPopMatrix();

	glMatrixMode(GL_MODELVIEW);
	glPopMatrix();

	glMatrixMode(GL_PROJECTION);
	glPopMatrix();

	glPopClientAttrib();
	glPopAttrib();
	glViewport(viewport[0], viewport[1], viewport[2], viewport[3]);
	glUseProgram(program);
	
	// drain opengl error queue
	while (glGetError() != GL_NO_ERROR);
}

__attribute__((visibility("default")))
void glXSwapBuffers(Display * dpy, GLXDrawable draw) {
	if (!oglXSwapBuffers)
		resolveOpenGL();

		GLXContext ctx = glXGetCurrentContext();

		Context *c = contexts;
		while (c) {
			if ((c->dpy == dpy) && (c->draw == draw))
				break;
			c = c->next;
		}

		if (!c) {
			ods("Current context is: %p", ctx);

			c = (Context *) malloc(sizeof(Context));
			if (!c) {
				ods("malloc failure");
				return;
			}
			memset(c, 0, sizeof(Context));
			c->next = contexts;
			c->dpy = dpy;
			c->draw = draw;

			c->bGlx = false;
			c->bValid = false;

			int major, minor;
			if (glXQueryVersion(dpy, &major, &minor)) {
				ods("GLX version %d.%d", major, minor);
				c->bValid = true;
				if ((major > 1) || (major==1 && minor >= 3))
					c->bGlx = true;
			}
			contexts = c;
			newContext(c);
		}

		if (c->bValid) {
			GLuint width, height;
			if (c->bGlx) {
				glXQueryDrawable(dpy, draw, GLX_WIDTH, (unsigned int *) &width);
				glXQueryDrawable(dpy, draw, GLX_HEIGHT, (unsigned int *) &height);
			} else {
				GLint viewport[4];
				glGetIntegerv(GL_VIEWPORT, viewport);
				width = viewport[2];
				height = viewport[3];
			}

			drawContext(c, width, height);
	}
	oglXSwapBuffers(dpy, draw);
}

#define FGRAB(x) if (strcmp((const char *)(func), #x)==0) return (__GLXextFuncPtr)(x);

__attribute__((visibility("default")))
void (*glXGetProcAddress(const GLubyte * func))(void) {
	FGRAB(glXSwapBuffers);
	FGRAB(glXGetProcAddressARB);
	FGRAB(glXGetProcAddress);

	if (!oglXGetProcAddressARB && !oglXGetProcAddress)
		resolveOpenGL();
	if (oglXGetProcAddress)
		return oglXGetProcAddress(func);
	else if (oglXGetProcAddressARB)
		return oglXGetProcAddressARB(func);
	else
		return (__GLXextFuncPtr)(odlsym(RTLD_NEXT, (const char *)(func)));
}

__attribute__((visibility("default")))
__GLXextFuncPtr glXGetProcAddressARB(const GLubyte * func) {
	return (void (*)(void)) glXGetProcAddress(func);
}

__attribute__((constructor))
static void initializeLibrary() {
	if (odlsym)
		return;

	if (getenv("MUMBLE_OVERLAY_DEBUG"))
		bDebug = true;
	else
		bDebug = false;

	ods("Mumble overlay library loaded");
	void *dl = dlopen("libdl.so.2", RTLD_LAZY);
	if (!dl) {
		ods("Failed to open libdl.so.2");
	} else {
		int i;
		struct link_map *lm = (struct link_map *) dl;
		int nchains = 0;
		ElfW(Sym) *symtab = NULL;
		const char *strtab = NULL;

		ElfW(Dyn) *dyn = lm->l_ld;

		while (dyn->d_tag) {
			switch (dyn->d_tag) {
				case DT_HASH:
					nchains = *(int *)(dyn->d_un.d_ptr + 4);
					break;
				case DT_STRTAB:
					strtab = (const char *) dyn->d_un.d_ptr;
					break;
				case DT_SYMTAB:
					symtab = (ElfW(Sym) *) dyn->d_un.d_ptr;
					break;
			}
			dyn ++;
		}
		ods("Iterating dlsym table %p %p %d", symtab, strtab, nchains);
		for (i=0;i<nchains;++i) {
			// ELF32_ST_TYPE and ELF64_ST_TYPE are the same
			if (ELF32_ST_TYPE(symtab[i].st_info) != STT_FUNC)
				continue;
			if (strcmp(strtab+symtab[i].st_name, "dlsym") == 0)
				odlsym = (void*)lm->l_addr + symtab[i].st_value;
		}
		ods("Original dlsym at %p", odlsym);
	}
}

#define OGRAB(name) if (handle == RTLD_DEFAULT) handle = RTLD_NEXT; symbol = odlsym(handle, #name); if (symbol) { o##name = (__typeof__(&name)) symbol; symbol = (void *) name;}
__attribute__((visibility("default")))
void *dlsym(void *handle, const char *name) {
	if (!odlsym)
		initializeLibrary();

	void *symbol;

	ods("Request for symbol %s (%p:%p)", name, handle, odlsym);

	if (strcmp(name, "glXSwapBuffers") == 0) {
		OGRAB(glXSwapBuffers);
	} else if (strcmp(name, "glXGetProcAddress") == 0) {
		OGRAB(glXGetProcAddress);
	} else if (strcmp(name, "glXGetProcAddressARB") == 0) {
		OGRAB(glXGetProcAddressARB);
	} else if (strcmp(name, "dlsym") == 0) {
		return (void *) dlsym;
	} else {
		symbol = odlsym(handle, name);
	}
	return symbol;
}<|MERGE_RESOLUTION|>--- conflicted
+++ resolved
@@ -309,11 +309,7 @@
 				disconnect(ctx);
 				return;
 			} else if (length != ctx->omMsg.omh.iLength) {
-<<<<<<< HEAD
-				ods("Short overlay message read type %x size %d/%d", ctx->omMsg.omh.uiType, length, ctx->omMsg.omh.iLength);
-=======
 				ods("Short message read %x %ld/%d", ctx->omMsg.omh.uiType, length, ctx->omMsg.omh.iLength);
->>>>>>> a898461b
 				disconnect(ctx);
 				return;
 			}
@@ -323,11 +319,7 @@
 			switch (ctx->omMsg.omh.uiType) {
 				// shared memory overlay message
 				case OVERLAY_MSGTYPE_SHMEM: {
-<<<<<<< HEAD
-						struct OverlayMsgShmem *oms = & ctx->omMsg.oms;
-=======
 						struct OverlayMsgShmem *oms = (struct OverlayMsgShmem *) & ctx->omMsg.omi;
->>>>>>> a898461b
 						ods("SHMEM %s", oms->a_cName);
 						// as we're initializing new shared memory, release the current shared memory
 						releaseMem(ctx);
@@ -378,25 +370,14 @@
 								unsigned int y = omb->y;
 								unsigned int w = omb->w;
 								unsigned int h = omb->h;
-<<<<<<< HEAD
-								unsigned int bufSize = w*h*4;
-								unsigned char *ptr = (unsigned char *) malloc(bufSize);
-								int row;
-								memset(ptr, 0, bufSize);
+								unsigned char *ptr = (unsigned char *) malloc(w*h*4);
+								unsigned int r;
+								memset(ptr, 0, w * h * 4);
 
 								// copy overlay texture to temporary memory to adapt to full opengl ui size (overlay at correct place)
 								for (row = 0; row < h; ++row) {
 									const unsigned char *sptr = ctx->a_ucTexture + 4 * ((y+row) * ctx->uiWidth + x);
 									unsigned char *dptr = ptr + 4 * w * row;
-=======
-								unsigned char *ptr = (unsigned char *) malloc(w*h*4);
-								unsigned int r;
-								memset(ptr, 0, w * h * 4);
-
-								for (r = 0; r < h; ++r) {
-									const unsigned char *sptr = ctx->a_ucTexture + 4 * ((y+r) * ctx->uiWidth + x);
-									unsigned char *dptr = ptr + 4 * w * r;
->>>>>>> a898461b
 									memcpy(dptr, sptr, w * 4);
 								}
 

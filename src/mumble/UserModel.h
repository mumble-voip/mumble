// Copyright 2005-2020 The Mumble Developers. All rights reserved.
// Use of this source code is governed by a BSD-style license
// that can be found in the LICENSE file at the root of the
// Mumble source tree or at <https://www.mumble.info/LICENSE>.

#ifndef MUMBLE_MUMBLE_USERMODEL_H_
#define MUMBLE_MUMBLE_USERMODEL_H_

#include <QtCore/QAbstractItemModel>
#include <QtCore/QHash>
#include <QtCore/QObject>
#include <QtCore/QSet>
#include <QtGui/QIcon>

class User;
class ClientUser;
class Channel;

struct ModelItem Q_DECL_FINAL {
	friend class UserModel;

private:
	Q_DISABLE_COPY(ModelItem)
public:
	Channel *cChan;
	ClientUser *pUser;

	bool isListener;

	bool bCommentSeen;

	ModelItem *parent;
	QList<ModelItem *> qlChildren;
	QList<ModelItem *> qlHiddenChildren;
	/// Number of users in this channel (recursive)
	int iUsers;

	static QHash <Channel *, ModelItem *> c_qhChannels;
	static QHash <ClientUser *, ModelItem *> c_qhUsers;
	static QHash <ClientUser *, QList<ModelItem *>> s_userProxies;
	static bool bUsersTop;

	ModelItem(Channel *c);
	ModelItem(ClientUser *p, bool isListener = false);
	ModelItem(ModelItem *);
	~ModelItem();

	ModelItem *child(int idx) const;

	bool validRow(int idx) const;
	ClientUser *userAt(int idx) const;
	Channel *channelAt(int idx) const;
	int rowOf(Channel *c) const;
	int rowOf(ClientUser *p) const;
	int rowOfSelf() const;
	int rows() const;
	int insertIndex(Channel *c) const;
	int insertIndex(ClientUser *p, bool isListener = false) const;
	QString hash() const;
	void wipe();
};

class UserModel : public QAbstractItemModel {
		friend struct ModelItem;
		friend class UserView;
	private:
		Q_OBJECT
		Q_DISABLE_COPY(UserModel)
	protected:
		QIcon qiTalkingOn, qiTalkingWhisper, qiTalkingShout, qiTalkingOff;
		QIcon qiMutedPushToMute, qiMutedSelf, qiMutedServer, qiMutedLocal, qiIgnoredLocal, qiMutedSuppressed;
		QIcon qiPrioritySpeaker;
		QIcon qiRecording;
		QIcon qiDeafenedSelf, qiDeafenedServer;
		QIcon qiAuthenticated, qiChannel, qiLinkedChannel, qiActiveChannel;
		QIcon qiFriend;
		QIcon qiComment, qiCommentSeen, qiFilter;
		QIcon qiLock_locked, qiLock_unlocked;
		QIcon qiEar;
		ModelItem *miRoot;
		QSet<Channel *> qsLinked;
		QMap<QString, ClientUser *> qmHashes;

		bool bClicked;

		void recursiveClone(const ModelItem *old, ModelItem *item, QModelIndexList &from, QModelIndexList &to);
		ModelItem *moveItem(ModelItem *oldparent, ModelItem *newparent, ModelItem *item);

		QString stringIndex(const QModelIndex &index) const;

<<<<<<< HEAD
		/// Removes the guven user as a listener to the given channel
		///
		/// @param item A pointer to the listener's ModelItem that shall be removed
		/// @param citem A pointer to the ModelItem that represents the channel the listener
		/// 	is in. The listener has to be a direct child of this item. If this is nullptr,
		/// 	the parent of the provided item is used directly.
		void removeChannelListener(ModelItem *item, ModelItem *citem = nullptr);
=======
		/// @returns The QModelIndex that is currently selected. If there is no selection, the returned index
		/// 	is invalid.
		QModelIndex getSelectedIndex() const;
>>>>>>> 889e63e6
	public:
		UserModel(QObject *parent = 0);
		~UserModel() Q_DECL_OVERRIDE;

		QModelIndex index(ClientUser *, int column = 0) const;
		QModelIndex index(Channel *, int column = 0) const;
		QModelIndex index(ModelItem *) const;

		QVariant data(const QModelIndex &index, int role) const Q_DECL_OVERRIDE;
		Qt::ItemFlags flags(const QModelIndex &index) const Q_DECL_OVERRIDE;
		QVariant headerData(int section, Qt::Orientation orientation, int role = Qt::DisplayRole) const Q_DECL_OVERRIDE;
		QModelIndex index(int row, int column, const QModelIndex &parent = QModelIndex()) const Q_DECL_OVERRIDE;
		QModelIndex parent(const QModelIndex &index) const Q_DECL_OVERRIDE;
		int rowCount(const QModelIndex &parent = QModelIndex()) const Q_DECL_OVERRIDE;
		int columnCount(const QModelIndex &parent = QModelIndex()) const Q_DECL_OVERRIDE;
		Qt::DropActions supportedDropActions() const Q_DECL_OVERRIDE;
		QStringList mimeTypes() const Q_DECL_OVERRIDE;
		QMimeData *mimeData(const QModelIndexList &idx) const Q_DECL_OVERRIDE;
		bool dropMimeData(const QMimeData *data, Qt::DropAction action, int row, int column, const QModelIndex & parent) Q_DECL_OVERRIDE;

		ClientUser *addUser(unsigned int id, const QString &name);
		ClientUser *getUser(const QModelIndex &idx) const;
		ClientUser *getUser(const QString &hash) const;
		/// @returns A pointer to the currently selected User or nullptr if there is none
		ClientUser *getSelectedUser() const;

		Channel *addChannel(int id, Channel *p, const QString &name);
		Channel *getChannel(const QModelIndex &idx) const;
		/// @returns A pointer to the currently selected Channel or nullptr if there is none
		Channel *getSelectedChannel() const;

		/// Adds the guven user as a listener to the given channel
		///
		/// @param p A pointer to the user
		/// @param c A pointer to the channel
		void addChannelListener(ClientUser *p, Channel *c);
		/// Removes the guven user as a listener to the given channel
		///
		/// @param p A pointer to the user
		/// @param c A pointer to the channel. If this is nullptr, then all listeners
		/// 	for the given user are removed (from all channels).
		void removeChannelListener(ClientUser *p, Channel *c = nullptr);
		/// @param idx The QModelIndex to check
		/// @returns Whether the ModelItem associated with the given index is a listener-proxy
		bool isChannelListener(const QModelIndex &idx) const;

		Channel *getSubChannel(Channel *p, int idx) const;

		void renameUser(ClientUser *p, const QString &name);
		void renameChannel(Channel *c, const QString &name);
		void repositionChannel(Channel *c, const int position);
		void setUserId(ClientUser *p, int id);
		void setHash(ClientUser *p, const QString &hash);
		void setFriendName(ClientUser *p, const QString &name);
		void setComment(ClientUser *p, const QString &comment);
		void setCommentHash(ClientUser *p, const QByteArray &hash);
		void seenComment(const QModelIndex &idx);

		void moveUser(ClientUser *p, Channel *c);
		void moveChannel(Channel *c, Channel *p);
		void setComment(Channel *c, const QString &comment);
		void setCommentHash(Channel *c, const QByteArray &hash);

		void removeUser(ClientUser *p);
		bool removeChannel(Channel *c, const bool onlyIfUnoccupied = false);

		void linkChannels(Channel *c, QList<Channel *> links);
		void unlinkChannels(Channel *c, QList<Channel *> links);
		void unlinkAll(Channel *c);

		void removeAll();

		void expandAll(Channel *c);
		void collapseEmpty(Channel *c);

		QVariant otherRoles(const QModelIndex &idx, int role) const;

		unsigned int uiSessionComment;
		int iChannelDescription;
	public slots:
		/// Invalidates the model data of the ClientUser triggering this slot.
		void userStateChanged();
		void ensureSelfVisible();
		void recheckLinks();
		void updateOverlay() const;
		void toggleChannelFiltered(Channel *c);
};

#endif<|MERGE_RESOLUTION|>--- conflicted
+++ resolved
@@ -88,7 +88,6 @@
 
 		QString stringIndex(const QModelIndex &index) const;
 
-<<<<<<< HEAD
 		/// Removes the guven user as a listener to the given channel
 		///
 		/// @param item A pointer to the listener's ModelItem that shall be removed
@@ -96,11 +95,10 @@
 		/// 	is in. The listener has to be a direct child of this item. If this is nullptr,
 		/// 	the parent of the provided item is used directly.
 		void removeChannelListener(ModelItem *item, ModelItem *citem = nullptr);
-=======
+
 		/// @returns The QModelIndex that is currently selected. If there is no selection, the returned index
 		/// 	is invalid.
 		QModelIndex getSelectedIndex() const;
->>>>>>> 889e63e6
 	public:
 		UserModel(QObject *parent = 0);
 		~UserModel() Q_DECL_OVERRIDE;

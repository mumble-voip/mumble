--- conflicted
+++ resolved
@@ -444,11 +444,7 @@
 	if (pDevice) {
 		D10State *ds = chains[pSwapChain];
 		if (ds && ds->pDevice != pDevice) {
-<<<<<<< HEAD
-			ods("DXGI: SwapChain device changed, removing it");
-=======
 			ods("DXGI: SwapChain device changed");
->>>>>>> a898461b
 			devices.erase(ds->pDevice);
 			delete ds;
 			ds = NULL;

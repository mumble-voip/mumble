/* Copyright (C) 2010-2011, Snares <snares@users.sourceforge.net>
   Copyright (C) 2005-2011, Thorvald Natvig <thorvald@natvig.com>
   Copyright (C) 2011, Ryan Austin <ryan@gameforcecenters.com>

   All rights reserved.

   Redistribution and use in source and binary forms, with or without
   modification, are permitted provided that the following conditions
   are met:

   - Redistributions of source code must retain the above copyright notice,
     this list of conditions and the following disclaimer.
   - Redistributions in binary form must reproduce the above copyright notice,
     this list of conditions and the following disclaimer in the documentation
     and/or other materials provided with the distribution.
   - Neither the name of the Mumble Developers nor the names of its
     contributors may be used to endorse or promote products derived from this
     software without specific prior written permission.

   THIS SOFTWARE IS PROVIDED BY THE COPYRIGHT HOLDERS AND CONTRIBUTORS
   ``AS IS'' AND ANY EXPRESS OR IMPLIED WARRANTIES, INCLUDING, BUT NOT
   LIMITED TO, THE IMPLIED WARRANTIES OF MERCHANTABILITY AND FITNESS FOR
   A PARTICULAR PURPOSE ARE DISCLAIMED.  IN NO EVENT SHALL THE FOUNDATION OR
   CONTRIBUTORS BE LIABLE FOR ANY DIRECT, INDIRECT, INCIDENTAL, SPECIAL,
   EXEMPLARY, OR CONSEQUENTIAL DAMAGES (INCLUDING, BUT NOT LIMITED TO,
   PROCUREMENT OF SUBSTITUTE GOODS OR SERVICES; LOSS OF USE, DATA, OR
   PROFITS; OR BUSINESS INTERRUPTION) HOWEVER CAUSED AND ON ANY THEORY OF
   LIABILITY, WHETHER IN CONTRACT, STRICT LIABILITY, OR TORT (INCLUDING
   NEGLIGENCE OR OTHERWISE) ARISING IN ANY WAY OUT OF THE USE OF THIS
   SOFTWARE, EVEN IF ADVISED OF THE POSSIBILITY OF SUCH DAMAGE.
*/

#include "../mumble_plugin_win32.h"

static int fetch(float *avatar_pos, float *avatar_front, float *avatar_top, float *camera_pos, float *camera_front, float *camera_top, std::string &context, std::wstring &) {
	for (int i=0;i<3;i++)
		avatar_pos[i] = avatar_front[i] = avatar_top[i] = camera_pos[i] = camera_front[i] = camera_top[i] = 0.0f;

	//char ccontext[128];
	char state;
	bool ok;

	ok = peekProc((BYTE *) 0x0237218C, &state, 1); // State value
	if (! ok)
		return false;
	
	/*
	    Get context string; in this plugin this will be an
	    ip:port (char 256 bytes) string

	ccontext[127] = 0;
	context = std::string(ccontext);
	if ( state == 3 ) 
		context = std::string("menu");
	if ( state == 2 ) 
		context = std::string("ingame");
	if ( state == 1 ) 
		context = std::string("loading");
	*/

	// Current assesment of state values are:
	// 3 = in main menu
	// 2 = in game
	// 1 = loading
	if ( state != 2 )
		return true;	// This results in all vectors being zero which tells Mumble to ignore them.
	
<<<<<<< HEAD
	ok = peekProc((BYTE *) 0X02372120, avatar_pos, 12) &&
		peekProc((BYTE *)  0X02372150, avatar_front, 12) &&
		peekProc((BYTE *)  0X02372140, avatar_top, 12);
=======
	ok = peekProc((BYTE *) 0x02372120, avatar_pos, 12) &&
		peekProc((BYTE *)  0x02372150, avatar_front, 12) &&
		peekProc((BYTE *)  0x02372140, avatar_top, 12);
>>>>>>> a45a4dd9

	if (! ok)
		return false;

	// Flip our front vector
	for (int i=0;i<3;i++) {
		avatar_front[i] = -avatar_front[i];
	}

	// Convert from right to left handed
	avatar_pos[0] = -avatar_pos[0];
	avatar_front[0] = -avatar_front[0];
	avatar_top[0] = -avatar_top[0];

	for (int i=0;i<3;i++) {
		camera_pos[i] = avatar_pos[i];
		camera_front[i] = avatar_front[i];
		camera_top[i] = avatar_top[i];
	}

	return ok;
}

static int trylock(const std::multimap<std::wstring, unsigned long long int> &pids) {

	if (! initialize(pids, L"bf3.exe"))
		return false;

	float apos[3], afront[3], atop[3], cpos[3], cfront[3], ctop[3];
	std::string context;
	std::wstring identity;

	if (!fetch(apos, afront, atop, cpos, cfront, ctop, context, identity)) {
		generic_unlock();
		return false;
	}

	return true;
}

static const std::wstring longdesc() {
	return std::wstring(L"Supports Battlefield 3. No identity or context support.");
}

static std::wstring description(L"Battlefield 3 v889134");
static std::wstring shortname(L"Battlefield 3");

static int trylock1() {
	return trylock(std::multimap<std::wstring, unsigned long long int>());
}

static MumblePlugin bf3plug = {
	MUMBLE_PLUGIN_MAGIC,
	description,
	shortname,
	NULL,
	NULL,
	trylock1,
	generic_unlock,
	longdesc,
	fetch
};

static MumblePlugin2 bf3plug2 = {
	MUMBLE_PLUGIN_MAGIC_2,
	MUMBLE_PLUGIN_VERSION,
	trylock
};

extern "C" __declspec(dllexport) MumblePlugin *getMumblePlugin() {
	return &bf3plug;
}

extern "C" __declspec(dllexport) MumblePlugin2 *getMumblePlugin2() {
	return &bf3plug2;
}<|MERGE_RESOLUTION|>--- conflicted
+++ resolved
@@ -65,15 +65,9 @@
 	if ( state != 2 )
 		return true;	// This results in all vectors being zero which tells Mumble to ignore them.
 	
-<<<<<<< HEAD
-	ok = peekProc((BYTE *) 0X02372120, avatar_pos, 12) &&
-		peekProc((BYTE *)  0X02372150, avatar_front, 12) &&
-		peekProc((BYTE *)  0X02372140, avatar_top, 12);
-=======
 	ok = peekProc((BYTE *) 0x02372120, avatar_pos, 12) &&
 		peekProc((BYTE *)  0x02372150, avatar_front, 12) &&
 		peekProc((BYTE *)  0x02372140, avatar_top, 12);
->>>>>>> a45a4dd9
 
 	if (! ok)
 		return false;

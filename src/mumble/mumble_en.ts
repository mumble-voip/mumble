--- conflicted
+++ resolved
@@ -5511,34 +5511,29 @@
         <translation type="unfinished"></translation>
     </message>
     <message>
-<<<<<<< HEAD
+        <source>Listen to channel</source>
+        <translation type="unfinished"></translation>
+    </message>
+    <message>
+        <source>Listen to this channel without joining it</source>
+        <translation type="unfinished"></translation>
+    </message>
+    <message>
+        <source>Locally adjust the volume for this virtual ear.</source>
+        <translation type="unfinished"></translation>
+    </message>
+    <message>
+        <source>&amp;Listener</source>
+        <translation type="unfinished"></translation>
+    </message>
+    <message>
+        <source>No action available...</source>
+        <translation type="unfinished"></translation>
+    </message>
+    <message>
         <source>Unable to %1 into %2 - Adding the respective access (password) token might grant you access.</source>
         <translation type="unfinished"></translation>
     </message>
-=======
-        <source>Listen to channel</source>
-        <translation type="unfinished"></translation>
-    </message>
-    <message>
-        <source>Listen to this channel without joining it</source>
-        <translation type="unfinished"></translation>
-    </message>
-    <message>
-        <source>Locally adjust the volume for this virtual ear.</source>
-        <translation type="unfinished"></translation>
-    </message>
-    <message>
-        <source>&amp;Listener</source>
-        <translation type="unfinished"></translation>
-    </message>
-    <message>
-        <source>No action available...</source>
-        <translation type="unfinished"></translation>
-    </message>
-    <message>
-        <source>Unable to %1 into %2 - Adding the respective access (password) token might grant you access.</source>
-        <translation type="unfinished"></translation>
-    </message>
     <message>
         <source>No more listeners allowed in this channel.</source>
         <translation type="unfinished"></translation>
@@ -5563,7 +5558,6 @@
         <source>%1 stopped listening to your channel</source>
         <translation type="unfinished"></translation>
     </message>
->>>>>>> 1b043597
 </context>
 <context>
     <name>Manual</name>

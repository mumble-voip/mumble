// Copyright The Mumble Developers. All rights reserved.
// Use of this source code is governed by a BSD-style license
// that can be found in the LICENSE file at the root of the
// Mumble source tree or at <https://www.mumble.info/LICENSE>.

#ifndef MUMBLE_MURMUR_SERVER_H_
#define MUMBLE_MURMUR_SERVER_H_

#include <QtCore/QtGlobal>

#ifdef Q_OS_WIN
#	include "win.h"
#endif

#include "ACL.h"
#include "AudioReceiverBuffer.h"
#include "Ban.h"
#include "ChannelListenerManager.h"
#include "DBWrapper.h"
#include "HostAddress.h"
#include "Mumble.pb.h"
#include "MumbleProtocol.h"
#include "QtUtils.h"
#include "Timer.h"
#include "User.h"
#include "Version.h"
#include "VolumeAdjustment.h"

#include "database/ConnectionParameter.h"

#ifndef Q_MOC_RUN
#	include <boost/function.hpp>
#endif

#include <boost/optional.hpp>

#include <QtCore/QEvent>
#include <QtCore/QMutex>
#include <QtCore/QQueue>
#include <QtCore/QReadWriteLock>
#include <QtCore/QRegularExpression>
#include <QtCore/QSocketNotifier>
#include <QtCore/QStringList>
#include <QtCore/QThread>
#include <QtCore/QTimer>
#include <QtCore/QUrl>
#include <QtNetwork/QSslCertificate>
#include <QtNetwork/QSslKey>
#include <QtNetwork/QSslSocket>
#include <QtNetwork/QTcpServer>
#if defined(USE_QSSLDIFFIEHELLMANPARAMETERS)
#	include <QtNetwork/QSslDiffieHellmanParameters>
#endif

#ifdef Q_OS_WIN
#	include <winsock2.h>
#endif

#include <vector>

class Zeroconf;
class Channel;
class PacketDataStream;
class ServerUser;
class User;
class QNetworkAccessManager;

struct TextMessage {
	QList< unsigned int > qlSessions;
	QList< unsigned int > qlChannels;
	QList< unsigned int > qlTrees;
	QString qsText;
};

class SslServer : public QTcpServer {
private:
	Q_OBJECT
	Q_DISABLE_COPY(SslServer)
protected:
	QList< QSslSocket * > qlSockets;
	void incomingConnection(qintptr) Q_DECL_OVERRIDE;

public:
	QSslSocket *nextPendingSSLConnection();
	SslServer(QObject *parent = nullptr);
};

#define EXEC_QEVENT (QEvent::User + 959)

class ExecEvent : public QEvent {
	Q_DISABLE_COPY(ExecEvent)

protected:
	boost::function< void() > func;

public:
	ExecEvent(boost::function< void() >);
	void execute();
};

class Server : public QThread {
private:
	Q_OBJECT
	Q_DISABLE_COPY(Server)

protected:
	bool bRunning;

	QNetworkAccessManager *qnamNetwork;

#ifdef USE_ZEROCONF
	Zeroconf *zeroconf;
#endif
	void startThread();
	void stopThread();

	void customEvent(QEvent *evt);
	// Former ServerParams
public:
	QList< QHostAddress > qlBind;
	unsigned short usPort;
	int iTimeout;
	int iMaxBandwidth;
	unsigned int iMaxUsers;
	unsigned int iMaxUsersPerChannel;
	unsigned int iDefaultChan;
	bool bRememberChan;
	int iRememberChanDuration;
	int iMaxTextMessageLength;
	int iMaxImageMessageLength;
	int iOpusThreshold;
	bool bAllowHTML;
	QString qsPassword;
	QString qsWelcomeText;
	QString qsWelcomeTextFile;
	bool bCertRequired;
	bool bForceExternalAuth;
	unsigned int m_botCount = 0;

	QString qsRegName;
	QString qsRegPassword;
	QString qsRegHost;
	QString qsRegLocation;
	QUrl qurlRegWeb;
	bool bBonjour;
	bool bAllowPing;
	bool allowRecording;
	unsigned int rollingStatsWindow;

	QRegularExpression qrUserName;
	QRegularExpression qrChannelName;

	unsigned int iMessageLimit;
	unsigned int iMessageBurst;

	unsigned int iPluginMessageLimit;
	unsigned int iPluginMessageBurst;

	bool broadcastListenerVolumeAdjustments;

	Version::full_t m_suggestVersion;

	boost::optional< bool > m_suggestPositional;
	boost::optional< bool > m_suggestPushToTalk;

	bool bUsingMetaCert;
	QSslCertificate qscCert;
	QSslKey qskKey;

	/// qlIntermediates contains the certificates
	/// from this virtual server's certificate PEM
	// bundle that do not match the virtual server's
	// private key.
	///
	/// Simply put: it contains any certificates
	/// that aren't the main certificate, or "leaf"
	/// certificate.
	QList< QSslCertificate > qlIntermediates;
#if defined(USE_QSSLDIFFIEHELLMANPARAMETERS)
	QSslDiffieHellmanParameters qsdhpDHParams;
#endif

	Timer tUptime;

	bool bValid;

	ChannelListenerManager m_channelListenerManager;


	Mumble::Protocol::UDPDecoder< Mumble::Protocol::Role::Server > m_udpDecoder;
	Mumble::Protocol::UDPDecoder< Mumble::Protocol::Role::Server > m_tcpTunnelDecoder;
	Mumble::Protocol::UDPPingEncoder< Mumble::Protocol::Role::Server > m_udpPingEncoder;
	Mumble::Protocol::UDPAudioEncoder< Mumble::Protocol::Role::Server > m_udpAudioEncoder;
	Mumble::Protocol::UDPAudioEncoder< Mumble::Protocol::Role::Server > m_tcpAudioEncoder;

	gsl::span< const Mumble::Protocol::byte >
		handlePing(const Mumble::Protocol::UDPDecoder< Mumble::Protocol::Role::Server > &decoder,
				   Mumble::Protocol::UDPPingEncoder< Mumble::Protocol::Role::Server > &encoder, bool expectExtended);

	void readParams();

	int iCodecAlpha;
	int iCodecBeta;
	bool bPreferAlpha;
	bool bOpus;
	void recheckCodecVersions(ServerUser *connectingUser = 0);

#ifdef USE_ZEROCONF
	void initZeroconf();
	void removeZeroconf();
#endif
	// Registration, implementation in Register.cpp
	QTimer qtTick;
	void initRegister();

	WhisperTargetCache createWhisperTargetCacheFor(ServerUser &speaker, const WhisperTarget &target);

private:
	int iChannelNestingLimit;
	int iChannelCountLimit;

	AudioReceiverBuffer m_udpAudioReceivers;
	AudioReceiverBuffer m_tcpAudioReceivers;

public slots:
	void regSslError(const QList< QSslError > &);
	void finished();
	void update();

	// Certificate stuff, implemented partially in Cert.cpp
public:
	static bool isKeyForCert(const QSslKey &key, const QSslCertificate &cert);
	/// Attempt to load a private key in PEM format from |buf|.
	/// If |passphrase| is non-empty, it will be used for decrypting the private key in |buf|.
	/// If a valid RSA, DSA or EC key is found, it is returned.
	/// If no valid private key is found, a null QSslKey is returned.
	static QSslKey privateKeyFromPEM(const QByteArray &buf, const QByteArray &pass = QByteArray());
	void initializeCert();
	const QString getDigest() const;

public slots:
	void newClient();
	void connectionClosed(QAbstractSocket::SocketError, const QString &);
	void sslError(const QList< QSslError > &);
	void message(Mumble::Protocol::TCPMessageType, const QByteArray &, ServerUser *cCon = nullptr);
	void checkTimeout();
	void tcpTransmitData(QByteArray, unsigned int);
	void doSync(unsigned int);
	void encrypted();
	void udpActivated(int);
signals:
	void reqSync(unsigned int);
	void tcpTransmit(QByteArray, unsigned int id);

public:
	unsigned int iServerNum;
	QQueue< unsigned int > qqIds;
	QList< SslServer * > qlServer;
	QTimer *qtTimeout;

#ifdef Q_OS_UNIX
	int aiNotify[2];
	QList< int > qlUdpSocket;
#else
	HANDLE hNotify;
	QList< SOCKET > qlUdpSocket;
#endif
	QList< QSocketNotifier * > qlUdpNotifier;

	/// This lock provides synchronization between the
	/// main thread (where control channel messages and
	/// RPC happens), and the Server's voice thread.
	///
	/// These are the only two threads in Murmur that
	/// access a Server's data.
	///
	/// The easiest way to understand the locking strategy
	/// and synchronization between the main thread and the
	/// Server's voice thread is by using the concept of
	/// ownership.
	///
	/// A thread owning an object means that it is the only
	/// thread that is allowed to write to that object. To
	/// make changes to it.
	///
	/// Most data in the Server class is owned by the main
	/// thread. That means that the main thread is the only
	/// thread that writes/updates those structures.
	///
	/// When processing incoming voice data (and re-
	/// broadcasting) that voice data), the Server's voice
	/// thread needs to access various parts of Server's data,
	/// such as qhUsers, qhChannels, User->cChannel, etc.
	/// However, these are owned by the main thread.
	///
	/// To ensure correct synchronization between the two
	/// threads, the contract for using qrwlVoiceThread is
	/// as follows:
	///
	///  - When the Server's voice thread needs to read data
	///    owned by the main thread, it must hold a read lock
	///    on qrwlVoiceThread.
	///
	///  - The Server's voice thread does not write to any data
	///    that is owned by the main thread.
	///
	///  - When the main thread needs to write to data owned by
	///    itself that is accessed by the voice thread, it must
	///    hold a write lock on qrwlVoiceThread.
	///
	///  - When the main thread needs to read data that is owned
	///    by itself, it DOES NOT hold a lock on qrwlVoiceThread.
	///    That is because ownership of data guarantees that no
	///    other thread can write to that data.
	QReadWriteLock qrwlVoiceThread;
	QHash< unsigned int, ServerUser * > qhUsers;
	QHash< QPair< HostAddress, quint16 >, ServerUser * > qhPeerUsers;
	QHash< HostAddress, QSet< ServerUser * > > qhHostUsers;
	QHash< unsigned int, Channel * > qhChannels;

	QMutex qmCache;
	ChanACL::ACLCache acCache;

	QHash< int, QString > qhUserNameCache;
	QHash< Mumble::QtUtils::CaseInsensitiveQString, int > qhUserIDCache;

	std::vector< Ban > m_bans;

	DBWrapper m_dbWrapper;

	void addListener(QHash< ServerUser *, VolumeAdjustment > &listeners, ServerUser &user, const Channel &channel);
	void processMsg(ServerUser *u, Mumble::Protocol::AudioData audioData, AudioReceiverBuffer &buffer,
					Mumble::Protocol::UDPAudioEncoder< Mumble::Protocol::Role::Server > &encoder);
	void sendMessage(ServerUser &u, const unsigned char *data, int len, QByteArray &cache, bool force = false);
	void run();

	bool validateChannelName(const QString &name);
	bool validateUserName(const QString &name);

	bool checkDecrypt(ServerUser *u, const unsigned char *encrypted, unsigned char *plain, unsigned int cryptlen);

	bool hasPermission(ServerUser *p, Channel *c, QFlags< ChanACL::Perm > perm);
	QFlags< ChanACL::Perm > effectivePermissions(ServerUser *p, Channel *c);
	void sendClientPermission(ServerUser *u, Channel *c, bool explicitlyRequested = false);
	void flushClientPermissionCache(ServerUser *u, MumbleProto::PermissionQuery &mpqq);
	void clearACLCache(User *p = nullptr);
	void clearWhisperTargetCache();

	void sendProtoAll(const ::google::protobuf::Message &msg, Mumble::Protocol::TCPMessageType type,
					  Version::full_t version, Version::CompareMode mode);
	void sendProtoExcept(ServerUser *, const ::google::protobuf::Message &msg, Mumble::Protocol::TCPMessageType type,
						 Version::full_t version, Version::CompareMode mode);
	void sendProtoMessage(ServerUser *, const ::google::protobuf::Message &msg, Mumble::Protocol::TCPMessageType type);

	// sendAll sends a protobuf message to all users on the server whose version is either bigger than v or
	// lower than ~v. If v == 0 the message is sent to everyone.
#define PROCESS_MUMBLE_TCP_MESSAGE(name, value)                                                        \
	void sendAll(const MumbleProto::name &msg, Version::full_t v = Version::UNKNOWN,                   \
				 Version::CompareMode mode = Version::CompareMode::AtLeast) {                          \
		sendProtoAll(msg, Mumble::Protocol::TCPMessageType::name, v, mode);                            \
	}                                                                                                  \
	void sendExcept(ServerUser *u, const MumbleProto::name &msg, Version::full_t v = Version::UNKNOWN, \
					Version::CompareMode mode = Version::CompareMode::AtLeast) {                       \
		sendProtoExcept(u, msg, Mumble::Protocol::TCPMessageType::name, v, mode);                      \
	}                                                                                                  \
	void sendMessage(ServerUser *u, const MumbleProto::name &msg) {                                    \
		sendProtoMessage(u, msg, Mumble::Protocol::TCPMessageType::name);                              \
	}

	MUMBLE_ALL_TCP_MESSAGES
#undef PROCESS_MUMBLE_TCP_MESSAGE

	static void hashAssign(QString &destination, QByteArray &hash, const QString &str);
	static void hashAssign(QByteArray &destination, QByteArray &hash, const QByteArray &source);
	bool isTextAllowed(QString &str, bool &changed);

	void setLiveConf(const QString &key, const QString &value);

	QString addressToString(const QHostAddress &, unsigned short port);

	void log(const QString &) const;
	void log(ServerUser *u, const QString &) const;

	void removeChannel(unsigned int id);
	void removeChannel(Channel *c, Channel *dest = nullptr);
	void userEnterChannel(User *u, Channel *c, MumbleProto::UserState &mpus);
	bool unregisterUser(int id);

	Server(unsigned int snum, const ::mumble::db::ConnectionParameter &connectionParam, QObject *parent = nullptr);
	~Server();

	bool canNest(Channel *newParent, Channel *channel = nullptr) const;

	/// @return UserID of authenticated user, -1 for authentication failures, -2 for unknown user (fallthrough),
	///         -3 for authentication failures where the data could (temporarily) not be verified.
	int authenticate(QString &name, const QString &password, int sessionId = 0, const QStringList &emails = {},
					 const QString &certhash = {}, bool bStrongCert = false,
					 const QList< QSslCertificate > &certs = {});
	bool setTexture(ServerUser &user, const QByteArray &texture);
	bool storeTexture(const ServerUserInfo &userInfo, const QByteArray &texture);
	void loadTexture(ServerUser &user);
	QByteArray getTexture(int userID);
	bool setComment(ServerUser &user, const QString &comment);
	void loadComment(ServerUser &user);

	void addChannelListener(const ServerUser &user, const Channel &channel);
	void setChannelListenerVolume(const ServerUser &user, const Channel &channel, float volume);
	void disableChannelListener(const ServerUser &user, const Channel &channel);
	void deleteChannelListener(const ServerUser &user, const Channel &channel);
	bool channelListenerExists(const ServerUser &user, const Channel &channel);

	QString getRegisteredUserName(int userID);
	int getRegisteredUserID(const QString &name);

	bool registerUser(ServerUser &user);
	int registerUser(const ServerUserInfo &userInfo);

	bool setUserProperties(int userID, QMap< int, QString > properties);
	QMap< int, QString > getUserProperties(int userID);

	Channel *createNewChannel(Channel *parent, const QString &name, bool temporary = false, int position = 0,
							  unsigned int maxUser = 0);

	void linkChannels(Channel &first, Channel &second);
	void unlinkChannels(Channel &first, Channel &second);

	std::vector< UserInfo > getAllRegisteredUserProperties(QString nameSubstring = "");

	// RPC functions. Implementation in RPC.cpp
	void connectAuthenticator(QObject *p);
	void disconnectAuthenticator(QObject *p);
	void connectListener(QObject *p);
	void disconnectListener(QObject *p);
	void setTempGroups(int userid, int sessionId, Channel *cChannel, const QStringList &groups);
	void clearTempGroups(User *user, Channel *cChannel = nullptr, bool recurse = true);
	void startListeningToChannel(ServerUser *user, Channel *cChannel);
	void stopListeningToChannel(ServerUser *user, Channel *cChannel);
	void setListenerVolumeAdjustment(ServerUser *user, const Channel *cChannel,
									 const VolumeAdjustment &volumeAdjustment);
	void sendWelcomeMessageTo(ServerUser *user);
signals:
	void registerUserSig(int &, const QMap< int, QString > &);
	void unregisterUserSig(int &, int);
	void getRegisteredUsersSig(const QString &, QMap< int, QString > &);
	void getRegistrationSig(int &, int, QMap< int, QString > &);
	void authenticateSig(int &, QString &, int, const QList< QSslCertificate > &, const QString &, bool,
						 const QString &);
	void setInfoSig(int &, int, const QMap< int, QString > &);
	void setTextureSig(int &, int, const QByteArray &);
	void idToNameSig(QString &, int);
	void nameToIdSig(int &, const QString &);
	void idToTextureSig(QByteArray &, int);

	void userStateChanged(const User *);
	void userTextMessage(const User *, const TextMessage &);
	void userConnected(const User *);
	void userDisconnected(const User *);
	void channelStateChanged(const Channel *);
	void channelCreated(const Channel *);
	void channelRemoved(const Channel *);

	void textMessageFilterSig(int &, const User *, MumbleProto::TextMessage &);

	void contextAction(const User *, const QString &, unsigned int, int);

public:
	void setUserState(User *p, Channel *parent, bool mute, bool deaf, bool suppressed, bool prioritySpeaker,
					  const QString &name = QString(), const QString &comment = QString());

	bool setChannelState(Channel *c, Channel *parent, const QString &qsName, const QSet< Channel * > &links,
						 const QString &desc = QString(), const int position = 0);

	void sendTextMessage(Channel *cChannel, ServerUser *pUser, bool tree, const QString &text);

	/// Returns true if a channel is full. If a user is provided, false will always
	/// be returned if the user has write permission in the channel.
	bool isChannelFull(Channel *c, ServerUser *u = 0);

<<<<<<< HEAD
=======
	// Database. Implementation in ServerDB.cpp
	void initialize();
	int authenticate(QString &name, const QString &pw, int sessionId = 0, const QStringList &emails = QStringList(),
					 const QString &certhash = QString(), bool bStrongCert = false,
					 const QList< QSslCertificate > & = QList< QSslCertificate >());
	Channel *addChannel(Channel *c, const QString &name, bool temporary = false, int position = 0,
						unsigned int maxUsers = 0);
	void removeChannelDB(const Channel *c);
	void readChannels(Channel *p = nullptr);
	void readLinks();
	void updateChannel(const Channel *c);
	void readChannelPrivs(Channel *c);
	void setLastChannel(const User *u);
	int readLastChannel(int id);

	/// Set last_disconnect of a registered user to the current time
	void setLastDisconnect(const User *u);
	void dumpChannel(const Channel *c);
	int getUserID(const QString &name);
	QString getUserName(int id);
	QByteArray getUserTexture(int id);
	QMap< int, QString > getRegistration(int id);
	int registerUser(const QMap< int, QString > &info);
	bool unregisterUserDB(int id);
	QList< UserInfo > getRegisteredUsersEx();
	QMap< int, QString > getRegisteredUsers(const QString &filter = QString());
	bool setInfo(int id, const QMap< int, QString > &info);
	bool setTexture(int id, const QByteArray &texture);
	bool isUserId(int id);
	void addLink(Channel *c, Channel *l);
	void removeLink(Channel *c, Channel *l);
	void getBans();
	void saveBans();
	QVariant getConf(const QString &key, QVariant def);
	void setConf(const QString &key, const QVariant &value);
	void dblog(const QString &str) const;

	// These functions perform both the necessary changes to ChannelListeners as
	// well as persisting the changed listeners state to the DB. You should use
	// these unless you have a good reason not to
	void loadChannelListenersOf(const ServerUser &user);
	void addChannelListener(const ServerUser &user, const Channel &channel);
	void disableChannelListener(const ServerUser &user, const Channel &channel);
	void deleteChannelListener(const ServerUser &user, const Channel &channel);
	void setChannelListenerVolume(const ServerUser &user, const Channel &channel, float volumeAdjustment);

>>>>>>> 91ab126e
	// Implementation in Messages.cpp
#define PROCESS_MUMBLE_TCP_MESSAGE(name, value) void msg##name(ServerUser *, MumbleProto::name &);
	MUMBLE_ALL_TCP_MESSAGES
#undef PROCESS_MUMBLE_TCP_MESSAGE
};

#endif<|MERGE_RESOLUTION|>--- conflicted
+++ resolved
@@ -476,55 +476,6 @@
 	/// be returned if the user has write permission in the channel.
 	bool isChannelFull(Channel *c, ServerUser *u = 0);
 
-<<<<<<< HEAD
-=======
-	// Database. Implementation in ServerDB.cpp
-	void initialize();
-	int authenticate(QString &name, const QString &pw, int sessionId = 0, const QStringList &emails = QStringList(),
-					 const QString &certhash = QString(), bool bStrongCert = false,
-					 const QList< QSslCertificate > & = QList< QSslCertificate >());
-	Channel *addChannel(Channel *c, const QString &name, bool temporary = false, int position = 0,
-						unsigned int maxUsers = 0);
-	void removeChannelDB(const Channel *c);
-	void readChannels(Channel *p = nullptr);
-	void readLinks();
-	void updateChannel(const Channel *c);
-	void readChannelPrivs(Channel *c);
-	void setLastChannel(const User *u);
-	int readLastChannel(int id);
-
-	/// Set last_disconnect of a registered user to the current time
-	void setLastDisconnect(const User *u);
-	void dumpChannel(const Channel *c);
-	int getUserID(const QString &name);
-	QString getUserName(int id);
-	QByteArray getUserTexture(int id);
-	QMap< int, QString > getRegistration(int id);
-	int registerUser(const QMap< int, QString > &info);
-	bool unregisterUserDB(int id);
-	QList< UserInfo > getRegisteredUsersEx();
-	QMap< int, QString > getRegisteredUsers(const QString &filter = QString());
-	bool setInfo(int id, const QMap< int, QString > &info);
-	bool setTexture(int id, const QByteArray &texture);
-	bool isUserId(int id);
-	void addLink(Channel *c, Channel *l);
-	void removeLink(Channel *c, Channel *l);
-	void getBans();
-	void saveBans();
-	QVariant getConf(const QString &key, QVariant def);
-	void setConf(const QString &key, const QVariant &value);
-	void dblog(const QString &str) const;
-
-	// These functions perform both the necessary changes to ChannelListeners as
-	// well as persisting the changed listeners state to the DB. You should use
-	// these unless you have a good reason not to
-	void loadChannelListenersOf(const ServerUser &user);
-	void addChannelListener(const ServerUser &user, const Channel &channel);
-	void disableChannelListener(const ServerUser &user, const Channel &channel);
-	void deleteChannelListener(const ServerUser &user, const Channel &channel);
-	void setChannelListenerVolume(const ServerUser &user, const Channel &channel, float volumeAdjustment);
-
->>>>>>> 91ab126e
 	// Implementation in Messages.cpp
 #define PROCESS_MUMBLE_TCP_MESSAGE(name, value) void msg##name(ServerUser *, MumbleProto::name &);
 	MUMBLE_ALL_TCP_MESSAGES
